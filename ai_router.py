--- conflicted
+++ resolved
@@ -462,13 +462,10 @@
         model_id = f"openai/{ollama_model['model_id']}"
         api_url = os.environ["OLLAMA_API_URL"]
         # api_url = "https://supa-dev--llm-comparison-api-ollama-api-dev.modal.run"
-<<<<<<< HEAD
+
         return await handle_completion(
             model_id, message, api_base=api_url, output_struct=output_struct
         )
-=======
-        return await handle_completion(model_id, message, api_base=api_url, output_struct=output_struct)
->>>>>>> c5a6decd
 
     # Error handling
     model_info = next((m for m in models if m["model_name"] == model_name), None)
