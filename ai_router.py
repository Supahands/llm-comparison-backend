import os
import logging
import time
from typing import List, Optional
from fastapi import FastAPI, HTTPException, status
from fastapi.middleware.cors import CORSMiddleware
from pydantic import BaseModel, Field
from contextlib import contextmanager
from modal import Image, App, asgi_app, Secret, gpu

# Configure logging
logging.basicConfig(level=logging.INFO)

web_app = FastAPI(
    title="LLM Comparison API",
    description="API for interacting with different language models.",
    version="1.0.0",
)

origins = [
    "http://localhost:3000",
    "https://eval.supa.so",
]

# Add CORS middleware
web_app.add_middleware(
    CORSMiddleware,
    allow_origins=origins,
    allow_credentials=True,
    allow_methods=["*"],
    allow_headers=["*"],
)

image = Image.debian_slim().pip_install(
    [
        "litellm", 
        "supabase", 
        "pydantic==2.5.3", 
        "fastapi==0.109.0", 
        "openai", 
        "sentence-transformers", 
        "xformers"
    ]
)
llm_compare_app = App(
    name="llm-compare-api",
    image=image,
    secrets=[
        Secret.from_name("SUPABASE_SECRETS"),
        Secret.from_name("OLLAMA_API"),
        Secret.from_name("llm_comparison_github"),
        Secret.from_name("my-huggingface-secret")
    ],
)

with llm_compare_app.image.imports():
    from litellm import completion
    from supabase import create_client, Client
    from openai import OpenAIError
    import re
    from sentence_transformers import SentenceTransformer

    # Initialize Supabase client
    sentence_model = SentenceTransformer("dunzhang/stella_en_400M_v5", trust_remote_code=True, device="cuda")
    supabase_url = os.environ["SUPABASE_URL"]
    supabase_key = os.environ["SUPABASE_KEY"]
    supabase: Client = create_client(supabase_url, supabase_key)

# Pydantic models
class FunctionCall(BaseModel):
    name: Optional[str] = None
    arguments: Optional[str] = None


class ToolCall(BaseModel):
    tool_name: Optional[str] = None
    tool_input: Optional[str] = None


class Message(BaseModel):
    content: str = Field(..., description="Content of the message.")
    role: str = Field(..., description="Role of the sender.")
    tool_calls: Optional[List[ToolCall]] = None
    function_call: Optional[FunctionCall] = None
    logprobs: Optional[dict] = None


class Choice(BaseModel):
    finish_reason: Optional[str] = Field(
        None, description="Reason the generation stopped."
    )
    index: int = Field(..., description="Index of the choice.")
    message: Message = Field(..., description="The message content.")


class Usage(BaseModel):
    completion_tokens: int
    prompt_tokens: int
    total_tokens: int
    completion_tokens_details: Optional[dict] = Field(default=None, description="Details about completion tokens")
    prompt_tokens_details: Optional[dict] = Field(default=None, description="Details about prompt tokens") 
    response_time: float

    @staticmethod
    def _to_dict(obj):
        """Safely convert an object to a dictionary."""
        if obj is None:
            return None
        try:
            return vars(obj)
        except TypeError:
            # If object doesn't have __dict__, try to convert it to dict directly
            try:
                return dict(obj)
            except (TypeError, ValueError):
                # If conversion fails, return None instead of failing
                return None

    @classmethod
    def from_response(cls, response_obj):
        # Safely convert wrapper objects to dictionaries
        completion_details = cls._to_dict(
            getattr(response_obj.usage, "completion_tokens_details", None)
        )
        prompt_details = cls._to_dict(
            getattr(response_obj.usage, "prompt_tokens_details", None)
        )
        
        return cls(
            completion_tokens=response_obj.usage.completion_tokens,
            prompt_tokens=response_obj.usage.prompt_tokens,
            total_tokens=response_obj.usage.total_tokens,
            completion_tokens_details=completion_details,
            prompt_tokens_details=prompt_details,
            response_time=response_obj.usage.response_time
        )


class ModelResponse(BaseModel):
    id: str
    object: str = "chat.completion"
    created: float
    model: str
    system_fingerprint: Optional[str] = None
    choices: List[Choice]
    usage: Usage


class MessageRequest(BaseModel):
    model: str = Field(..., description="Name of the model to use.")
    message: str = Field(..., description="Message text to send to the model.")
    openai_api_key: Optional[str] = Field(
        None, description="API key if required by the openai provider."
    )
    anthropic_api_key: Optional[str] = Field(
        None, description="API key if required by the anthropic provider."
    )


class ModelInfo(BaseModel):
    provider: str = Field(..., description="Provider of the model.")
    model_name: str = Field(..., description="Name of the model.")


async def fetch_models_from_supabase() -> List[dict]:
    logging.info("Fetching models from Supabase")
    response = supabase.table("available_models").select("*").execute()
    logging.info(f"Fetched {len(response.data)} models")
    return response.data

def censor_words(text):
    list_1 = ["Qwen", "ChatGPT", "Claude", "Llama", "Gemma", "Mistral"]
    list_2 = ["Alibaba Cloud", "OpenAI", "Anthropic", "Qwen", "Google", "Meta"]
    
    for word in list_1:
        text = re.sub(r"\b" + re.escape(word) + r"\b", "CENSORED", text)
            
    for word in list_2:
        text = re.sub(r"\b" + re.escape(word) + r"\b", "CENSORED", text)
            
    return text

def get_similarity_score(docs):
    query = "I am a artificial intelligence (AI) assistant created by a certain company."
    query_embeddings = sentence_model.encode(query)
    docs_embeddings = sentence_model.encode(docs)
    
    similarity = sentence_model.similarity(query_embeddings, docs_embeddings)
    
    return similarity


@contextmanager
def temporary_env_var(key: str, value: str):
    """Context manager to temporarily set an environment variable."""
    original_value = os.environ.get(key)
    os.environ[key] = value
    try:
        yield
    finally:
        if original_value is None:
            del os.environ[key]
        else:
            os.environ[key] = original_value


async def handle_completion(
    model_name: str, message: str, api_base: Optional[str] = None
):
    try:
        start_time = time.time()

        if api_base:
            logging.info(f"Using API base: {api_base}")
            response_obj = completion(
                model=model_name,
                messages=[{"content": message, "role": "user"}],
                api_base=api_base,
            )
        else:
            response_obj = completion(
                model=model_name,
                messages=[{"content": message, "role": "user"}],
            )

        end_time = time.time()
        
        similarity_score = get_similarity_score(response_obj.choices[0].message.content)
        
        logging.info(f"\nuncesored_words\n\n{response_obj.choices[0].message.content}\n")
        logging.info(f"similarity_score:{similarity_score[0][0]}")
        
        if (similarity_score[0][0] > 0.5):
           logging.info(f"\ncensored words\n\n{censor_words(response_obj.choices[0].message.content)}")
        
        response_obj.usage.response_time = (end_time - start_time) * 1000

        # Convert the usage object
        response_obj.usage = Usage.from_response(response_obj)
        
        return response_obj
    except OpenAIError as e:
        error_msg = str(e)
        logging.error(f"Error during completion: {error_msg}")
        raise HTTPException(
            status_code=500, 
            detail={
                "error": "Error during completion",
                "message": error_msg
            }
        )
    except Exception as e:
        error_msg = str(e)
        logging.error(f"Unexpected error during completion: {error_msg}")
        raise HTTPException(
            status_code=500,
            detail={
                "error": "Unexpected error during completion",
                "message": error_msg
            }
        )


@web_app.post(
    "/message",
    response_model=ModelResponse,
    status_code=status.HTTP_200_OK,
    summary="Send message to a model",
    responses={
        200: {"description": "Successful response with the model's reply."},
        400: {"description": "Bad Request. Model or message not provided."},
        404: {"description": "Model is not supported."},
        500: {"description": "Internal Server Error."},
    },
)
async def messaging(request: MessageRequest):
    logging.info("Received /message request")
    model_name = request.model
    message = request.message
    openai_api_key = request.openai_api_key
    anthropic_api_key = request.anthropic_api_key
    logging.info(f"Requested model name: {model_name}")
    logging.info(f"Message: {message}")
    # Fetch models from Supabase
    models = await fetch_models_from_supabase()

    # OpenAI provider check
    openai_model = next((m for m in models if m["model_name"] == model_name and m["provider"] == "openai"), None)
    if openai_model and openai_api_key:
        logging.info(f"Using OpenAI provider with model_id: {openai_model['model_id']}")
        with temporary_env_var("OPENAI_API_KEY", openai_api_key):
            return await handle_completion(openai_model['model_id'], message)

    # Anthropic provider check
    anthropic_model = next((m for m in models if m["model_name"] == model_name and m["provider"] == "anthropic"), None)
    if anthropic_model and anthropic_api_key:
        logging.info(f"Using Anthropic provider with model_id: {anthropic_model['model_id']}")
        with temporary_env_var("ANTHROPIC_API_KEY", anthropic_api_key):
            return await handle_completion(anthropic_model['model_id'], message)

    # GitHub provider check
    github_model = next((m for m in models if m["model_name"] == model_name and m["provider"] == "github"), None)
    if github_model:
        logging.info(f"Using GitHub provider with model_id: {github_model['model_id']}")
        model_id = f"{github_model['model_id']}"
        return await handle_completion(model_id, message)

    # Hugging Face provider check
    huggingface_model = next((m for m in models if m["model_name"] == model_name and m["provider"] == "huggingface"), None)
    if huggingface_model:
        logging.info(f"Using Hugging Face provider with model_id: {huggingface_model['model_id']}")
        model_id = f"{huggingface_model['model_id']}"
        return await handle_completion(model_id, message)

    # Ollama provider check
    ollama_model = next((m for m in models if m["model_name"] == model_name and m["provider"] == "ollama"), None)
    if ollama_model:
<<<<<<< HEAD
        logging.info("Using Ollama provider")
        model_name = f"ollama/{model_name}"
        api_url = "https://supa-dev--llm-comparison-api-ollama-api-dev.modal.run"
        return await handle_completion(model_name, message, api_base=api_url)
=======
        logging.info(f"Using Ollama provider with model_id: {ollama_model['model_id']}")
        model_id = f"ollama/{ollama_model['model_id']}"
        api_url = os.environ["OLLAMA_API_URL"]
        return await handle_completion(model_id, message, api_base=api_url)
>>>>>>> e5953549

    # Error handling
    model_info = next((m for m in models if m["model_name"] == model_name), None)
    if not model_info:
        raise HTTPException(status_code=404, detail="Model not supported")
    elif model_info["provider"] in ["openai", "anthropic"]:
        raise HTTPException(status_code=400, detail=f"API key required for {model_info['provider']} model")
    else:
        raise HTTPException(status_code=400, detail="Provider not supported")


@web_app.get(
    "/list_models",
    response_model=List[ModelInfo],
    status_code=status.HTTP_200_OK,
    summary="Get list of available models",
    responses={
        200: {"description": "Successful response with the list of models."},
        500: {"description": "Internal Server Error."},
    },
)
async def list_models():
    logging.info("Received /list_models request")
    models = await fetch_models_from_supabase()
    logging.info(f"Returning {len(models)} models")
    return models

@llm_compare_app.function(
    gpu=gpu.T4(count=1), allow_concurrent_inputs=10, concurrency_limit=1
)

@asgi_app()
def fastapi_app():
    logging.info("Starting FastAPI app")
    return web_app<|MERGE_RESOLUTION|>--- conflicted
+++ resolved
@@ -7,6 +7,7 @@
 from pydantic import BaseModel, Field
 from contextlib import contextmanager
 from modal import Image, App, asgi_app, Secret, gpu
+from const import LIST_OF_REDACTED_WORDS
 
 # Configure logging
 logging.basicConfig(level=logging.INFO)
@@ -38,8 +39,6 @@
         "pydantic==2.5.3", 
         "fastapi==0.109.0", 
         "openai", 
-        "sentence-transformers", 
-        "xformers"
     ]
 )
 llm_compare_app = App(
@@ -58,10 +57,8 @@
     from supabase import create_client, Client
     from openai import OpenAIError
     import re
-    from sentence_transformers import SentenceTransformer
 
     # Initialize Supabase client
-    sentence_model = SentenceTransformer("dunzhang/stella_en_400M_v5", trust_remote_code=True, device="cuda")
     supabase_url = os.environ["SUPABASE_URL"]
     supabase_key = os.environ["SUPABASE_KEY"]
     supabase: Client = create_client(supabase_url, supabase_key)
@@ -168,27 +165,6 @@
     logging.info(f"Fetched {len(response.data)} models")
     return response.data
 
-def censor_words(text):
-    list_1 = ["Qwen", "ChatGPT", "Claude", "Llama", "Gemma", "Mistral"]
-    list_2 = ["Alibaba Cloud", "OpenAI", "Anthropic", "Qwen", "Google", "Meta"]
-    
-    for word in list_1:
-        text = re.sub(r"\b" + re.escape(word) + r"\b", "CENSORED", text)
-            
-    for word in list_2:
-        text = re.sub(r"\b" + re.escape(word) + r"\b", "CENSORED", text)
-            
-    return text
-
-def get_similarity_score(docs):
-    query = "I am a artificial intelligence (AI) assistant created by a certain company."
-    query_embeddings = sentence_model.encode(query)
-    docs_embeddings = sentence_model.encode(docs)
-    
-    similarity = sentence_model.similarity(query_embeddings, docs_embeddings)
-    
-    return similarity
-
 
 @contextmanager
 def temporary_env_var(key: str, value: str):
@@ -202,7 +178,21 @@
             del os.environ[key]
         else:
             os.environ[key] = original_value
-
+            
+def get_redacted_words(model_name):
+    for key in LIST_OF_REDACTED_WORDS:
+        if key in model_name:  # Check if the key is a substring of input_string
+            return LIST_OF_REDACTED_WORDS[key]
+    return None       
+        
+def redact_words(model_name, text):
+    
+    redacted_words = get_redacted_words(model_name)
+    
+    for word in redacted_words:
+        text = re.sub(rf"(?i)\b{re.escape(word)}\b", r"<redacted>\g<0></redacted>", text)
+            
+    return text
 
 async def handle_completion(
     model_name: str, message: str, api_base: Optional[str] = None
@@ -225,14 +215,7 @@
 
         end_time = time.time()
         
-        similarity_score = get_similarity_score(response_obj.choices[0].message.content)
-        
-        logging.info(f"\nuncesored_words\n\n{response_obj.choices[0].message.content}\n")
-        logging.info(f"similarity_score:{similarity_score[0][0]}")
-        
-        if (similarity_score[0][0] > 0.5):
-           logging.info(f"\ncensored words\n\n{censor_words(response_obj.choices[0].message.content)}")
-        
+        logging.info(f"\ncensored_words\n\n{redact_words(model_name, response_obj.choices[0].message.content)}")
         response_obj.usage.response_time = (end_time - start_time) * 1000
 
         # Convert the usage object
@@ -315,17 +298,10 @@
     # Ollama provider check
     ollama_model = next((m for m in models if m["model_name"] == model_name and m["provider"] == "ollama"), None)
     if ollama_model:
-<<<<<<< HEAD
-        logging.info("Using Ollama provider")
-        model_name = f"ollama/{model_name}"
-        api_url = "https://supa-dev--llm-comparison-api-ollama-api-dev.modal.run"
-        return await handle_completion(model_name, message, api_base=api_url)
-=======
         logging.info(f"Using Ollama provider with model_id: {ollama_model['model_id']}")
         model_id = f"ollama/{ollama_model['model_id']}"
-        api_url = os.environ["OLLAMA_API_URL"]
+        api_url = "https://supa-dev--llm-comparison-api-ollama-api-dev.modal.run"
         return await handle_completion(model_id, message, api_base=api_url)
->>>>>>> e5953549
 
     # Error handling
     model_info = next((m for m in models if m["model_name"] == model_name), None)
@@ -353,10 +329,8 @@
     logging.info(f"Returning {len(models)} models")
     return models
 
-@llm_compare_app.function(
-    gpu=gpu.T4(count=1), allow_concurrent_inputs=10, concurrency_limit=1
-)
-
+
+@llm_compare_app.function()
 @asgi_app()
 def fastapi_app():
     logging.info("Starting FastAPI app")
