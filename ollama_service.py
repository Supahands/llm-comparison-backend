import sys
import time
import os
import modal
import subprocess
import logging

from fastapi import FastAPI, Request, Response
from fastapi.responses import StreamingResponse
from modal import Secret, Image, Volume
from contextlib import asynccontextmanager

# Configure logging
logging.basicConfig(level=logging.INFO)


volume = Volume.from_name("model-storage", create_if_missing=True)
# Default server port.
MODEL_IDS: list[str] = [
    "llama3",
    "llama3.1",
    "llama3.2",
    "llama3.2:1b",
    "llama3.3",
    "llama3.2-vision:11b",
    "llama3.2-vision:11b-instruct-q8_0",
    "llama3.2-vision:90b",
    "llama3.2:3b-instruct-q8_0",
    "llama3.3:70b-instruct-q2_K",
    "llama3.3:70b-instruct-q6_K",
    # "tinyllama:1.1b",
    "deepseek-coder-v2:16b",
    "deepseek-r1:1.5b",
    "mistral",
    "gemma2",
    "gemma2:27b-instruct-q8_0",
    "qwen2.5",
    "yi",
    "qwq:32b",
    "codellama:7b",
    "codellama:70b",
    "qwen2.5-coder:7b",
    "qwen2.5-coder:32b",
    "medllama2",
    "meditron:7b",
    "meditron:70b",
    "mathstral:7b",
    "athene-v2:72b",
    # "deepseek-v3",
    "deepseek-r1",
<<<<<<< HEAD
    "deepseek-r1:70b",
=======
    # "deepseek-r1:70b",
>>>>>>> ef459cda
    "gemma3",
    "phi4",
    "phi3:14b",
    "aisingapore/gemma2-9b-cpt-sea-lionv3-instruct",
    "hf.co/Supa-AI/llama3-8b-cpt-sahabatai-v1-instruct-gguf:Q8_0",
    "hf.co/Supa-AI/llama3-8b-cpt-sahabatai-v1-instruct-gguf:Q2_K",
    "hf.co/Supa-AI/Ministral-8B-Instruct-2410-gguf:Q8_0",
    "hf.co/Supa-AI/gemma2-9b-cpt-sahabatai-v1-instruct-q8_0-gguf",
    "hf.co/Supa-AI/Mixtral-8x7B-Instruct-v0.1-gguf:Q8_0",
    "hf.co/Supa-AI/malaysian-Llama-3.2-3B-Instruct-gguf:Q8_0",
    "command-a",
    "command-r7b-arabic",
]

OLLAMA_PORT: int = 11434
OLLAMA_URL: str = f"http://localhost:{OLLAMA_PORT}"


def _run_subprocess(cmd: list[str], block: bool = True) -> None:
    if block:
        subprocess.run(
            cmd,
            stdout=sys.stdout,
            stderr=sys.stderr,
            check=True,
        )
    else:
        subprocess.Popen(
            cmd,
            stdout=sys.stdout,
            stderr=sys.stderr,
        )


def _is_server_healthy() -> bool:
    try:
        response = requests.get(OLLAMA_URL)
        if response.ok:
            print(f"ollama server running => {OLLAMA_URL}")
            return True
        else:
            print(f"ollama server not running => {OLLAMA_URL}")
            return False
    except requests.RequestException:
        return False


def download_model():
    _run_subprocess(["ollama", "serve"], block=False)
    while not _is_server_healthy():
        print("waiting for server to start ...")
        time.sleep(1)

    for model in MODEL_IDS:
        # Download all models
        logging.info(f"{os.environ['OLLAMA_MODELS']}")
        _run_subprocess(["ollama", "pull", model])
        volume.commit()


def update_model_db():
    print("Updating model database...")
    from supabase import create_client, Client

    # Initialize Supabase client
    supabase_url = os.environ["SUPABASE_URL"]
    supabase_key = os.environ["SUPABASE_KEY"]
    supabase: Client = create_client(supabase_url, supabase_key)

    # Fetch existing models from the database with provider 'ollama'
    response = (
        supabase.table("available_models")
        .select("*")
        .eq("provider", "ollama")
        .execute()
    )

    existing_models = response.data

    existing_model_ids = {model["model_id"] for model in existing_models}
    model_ids_set = set(MODEL_IDS)

    # Models to add
    models_to_add = model_ids_set - existing_model_ids
    # Models to remove
    models_to_remove = existing_model_ids - model_ids_set

    # Add new models
    for model_name in models_to_add:
        data = {"provider": "ollama", "model_id": model_name, "model_name": model_name}
        print(f"Adding model to DB: {data}")
        insert_response = supabase.table("available_models").insert(data).execute()
        logging.info(f"Added model to DB: {insert_response.data}")

    # Remove outdated models
    for model_name in models_to_remove:
        print(f"Removing model from DB: {model_name}")
        delete_response = (
            supabase.table("available_models")
            .delete()
            .eq("provider", "ollama")
            .eq("model_id", model_name)
            .execute()
        )
        logging.info(f"Removed model from DB: {delete_response.data}")


image = (
    Image.from_registry(
        "ollama/ollama:0.6.2",
        add_python="3.11",
    )
    .env(
        {
            "OLLAMA_MODELS": "/root/models",
            "OLLAMA_NUM_THREADS": "16",  # Adjust based on CPU cores available
            "OLLAMA_HOST": "0.0.0.0",
            "OLLAMA_KEEP_ALIVE": "-1",  # Keep models loaded in memory
            "OLLAMA_MAX_LOADED_MODELS": "4",
            "OLLAMA_NUM_PARALLEL": "4",
        }
    )
    .pip_install("requests")  # for healthchecks
    .pip_install("httpx")  # for reverse proxy
    .pip_install("supabase")  # Supabase client
    .pip_install("pydantic==2.5.3")
    .pip_install(
        "fastapi==0.115.0"
    )  # Set specific versions, as supabase requires pydantic >=2.5.0
    .copy_local_file("./entrypoint.sh", "/opt/entrypoint.sh")
    .dockerfile_commands(
        [
            "RUN chmod a+x /opt/entrypoint.sh",
            'ENTRYPOINT ["/opt/entrypoint.sh"]',
            "ENV OLLAMA_MODELS=/root/models",
        ]
    )
    .workdir("/root/models")
    .run_function(download_model, volumes={"/root/models": volume})
)

image_with_source = image.add_local_python_source("deploy")
ollama_app = modal.App(
    "ollama-service",
    image=image,
    secrets=[
        Secret.from_name(
            "SUPABASE_SECRETS",
        ),
        Secret.from_name(
            "OLLAMA_MODELS",
        ),
    ],
    volumes={"/root/models": volume},
)
with ollama_app.image.imports():
    import httpx
    import requests

    from starlette.background import BackgroundTask

    # Start Ollama server and make sure it is running before accepting inputs.
    _run_subprocess(["ollama", "serve"], block=False)
    print("this is", os.environ["OLLAMA_MODELS"])
    while not _is_server_healthy():
        print("waiting for server to start ...")
        time.sleep(1)

    print("ollama server started!")
    update_model_db()


@ollama_app.cls(
    image=image,
    secrets=[
        Secret.from_name(
            "SUPABASE_SECRETS",
        ),
        Secret.from_name(
            "OLLAMA_MODELS",
        ),
    ],
    volumes={"/root/models": volume},
    enable_memory_snapshot=True
)
class OllamaClient:
    _instance = None

    def __init__(self):
        self._client = None

    @property
    def client(self) -> httpx.AsyncClient:
        if self._client is None or self._client.is_closed:
            self._client = httpx.AsyncClient(
                base_url=OLLAMA_URL,
                timeout=httpx.Timeout(300.0, read=300.0),
                limits=httpx.Limits(max_keepalive_connections=50),
            )
        return self._client

    async def close(self):
        if self._client and not self._client.is_closed:
            await self._client.aclose()


ollama_client = OllamaClient()


@asynccontextmanager
async def lifespan(app: FastAPI):
    # Startup: Nothing to initialize since client is created lazily
    yield
    # Shutdown: Clean up client
    await ollama_client.close()


# FastAPI proxy. This allows for requests to be handled by Modal, allowing
# effective scaling, queues, etc.
app = FastAPI(lifespan=lifespan)


@app.api_route(
    "/{path:path}", methods=["GET", "POST", "PUT", "DELETE", "OPTIONS", "HEAD"]
)
async def proxy(request: Request, path: str):
    try:
        client = ollama_client.client
        url = httpx.URL(path=request.url.path, query=request.url.query.encode("utf-8"))

        async def _streaming_response():
            logging.info(f"Using streaming response for path: {request.url.path}")
            try:
                body = await request.body()
                rp_req = client.build_request(
                    request.method,
                    url,
                    content=request.stream() if not body else None,
                    json=await request.json() if body else None,
                )

                rp_resp = await client.send(rp_req, stream=True)
                return StreamingResponse(
                    rp_resp.aiter_raw(),
                    status_code=rp_resp.status_code,
                    media_type="text/event-stream",
                    background=BackgroundTask(rp_resp.aclose),
                )
            except (httpx.ReadError, httpx.ReadTimeout) as e:
                logging.error(f"Streaming error: {str(e)}")
                return Response(
                    content={"error": f"Request failed: {str(e)}"},
                    status_code=504,
                )

        async def _response():
            logging.info(f"Using normal response for path: {request.url.path}")
            body = await request.body()
            response = await client.request(
                request.method,
                url,
                params=request.query_params,
                json=await request.json() if body else None,
            )
            return Response(
                content=response.content,
                status_code=response.status_code,
                headers=dict(response.headers),
            )

        if request.url.path in ("/v1/chat/completions"):
            return await _streaming_response()
        return await _response()

    except Exception as e:
        logging.error(f"Proxy error: {str(e)}")
        return Response(
            content=str({"error": str(e)}).encode(),  # Encode the JSON string
            status_code=500,
            media_type="application/json",
        )


@ollama_app.function(
    gpu="H100:1",
    allow_concurrent_inputs=4,
    max_containers=1,
    scaledown_window=1200,
    enable_memory_snapshot=True,
)
@modal.asgi_app()
def ollama_api():
    return app<|MERGE_RESOLUTION|>--- conflicted
+++ resolved
@@ -48,11 +48,7 @@
     "athene-v2:72b",
     # "deepseek-v3",
     "deepseek-r1",
-<<<<<<< HEAD
     "deepseek-r1:70b",
-=======
-    # "deepseek-r1:70b",
->>>>>>> ef459cda
     "gemma3",
     "phi4",
     "phi3:14b",
